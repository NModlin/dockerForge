--- conflicted
+++ resolved
@@ -3,11 +3,7 @@
 # Gemini API Key
 # Get your API key from https://makersuite.google.com/app/apikey
 # You need to replace this with a valid API key
-<<<<<<< HEAD
-GEMINI_API_KEY=dsdsds
-=======
 GEMINI_API_KEY=xxxxxx
->>>>>>> 5f7e5769
 
 # Other environment variables
 LOG_LEVEL=DEBUG